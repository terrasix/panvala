const request = require('supertest');
const app = require('../index');
const { sequelize } = require('../models');
const { migrate } = require('../migrate');

// run migrations
beforeAll(() => {
  sequelize.options.logging = false;
  return migrate();
});

// Shut down the database
afterAll(() => {
  const q = sequelize.getQueryInterface();
  return q.dropAllTables().then(() => sequelize.close());
});

describe('GET /', () => {
  test('it should hit the root', async () => {
    const result = await request(app).get('/');
    expect(result.status).toEqual(200);
  });
<<<<<<< HEAD
});

function initProposals() {
  const proposals = [
    {
      title: 'An amazing proposal',
      summary: 'All sorts of amazing things',
      tokensRequested: '200000000000000000000000',
      firstName: 'John',
      lastName: 'Crypto',
      email: 'jc@eth.io',
      github: 'jcrypto',
      website: 'jc.io',
      projectPlan: '2019 is gonna launch',
      projectTimeline: '2020 is gonna moon',
      teamBackgrounds: 'I do this. She does that.',
      totalBudget: '$1,000,000 for this. $500,000 for that.',
      otherFunding: 'none',
      awardAddress: '0xD09cc3Bc67E4294c4A446d8e4a2934a921410eD7',
    },
    {
      title: 'Another amazing proposal',
      summary: "You won't even believe it",
      tokensRequested: '300000000000000000000000',
      firstName: 'Sarah',
      lastName: 'Ethers',
      email: 'sarah@eth.io',
      github: 'sethers',
      website: 'se.io',
      projectPlan: '2019 is gonna be good',
      projectTimeline: '2020 is gonna be great',
      teamBackgrounds: 'I do this. He does that.',
      totalBudget: '$2,000,000 for this. $100,000 for that.',
      otherFunding: 'n/a',
      awardAddress: '0xD09cc3Bc67E4294c4A446d8e4a2934a921410eD7',
    },
  ];

  // Automatically added fields
  const ipAddress = '1.2.3.4';

  return Promise.all(
    proposals.map(data => {
      const proposal = {
        ipAddress,
        ...data,
      };
      return Proposal.create(proposal).catch(error => {
        console.log(error);
      });
    })
  );
}

describe('GET /api/proposals', () => {
  beforeEach(() => {
    return Proposal.truncate();
  });

  test('it should get the list of proposals', async () => {
    await initProposals();

    const result = await request(app).get('/api/proposals');

    expect(result.status).toEqual(200);
    const proposals = result.body;
    expect(proposals.length).toBe(2);
    // TODO: check the actual values
  });

  test('it should return an empty list if there are no proposals', async () => {
    const result = await request(app).get('/api/proposals');
    expect(result.status).toBe(200);
    expect(result.body).toEqual([]);
  });
});

describe('POST /api/proposals', () => {
  let data;

  beforeEach(async () => {
    // We start with 2 proposals stored
    await initProposals();

    data = {
      title: 'An ok proposal',
      summary: "I guess it's fine",
      tokensRequested: '1000000000000000000000000',
      firstName: 'Mary',
      lastName: 'Jones',
      email: 'mj@eth.io',
      github: 'maryj',
      website: 'mary.io',
      projectPlan: '2019 is gonna be good',
      projectTimeline: '2020 is gonna be great',
      teamBackgrounds: 'I do this. He does that.',
      totalBudget: '$2,000,000 for this. $100,000 for that.',
      otherFunding: 'n/a',
      awardAddress: '0xD09cc3Bc67E4294c4A446d8e4a2934a921410eD7',
    };
  });

  test('it should create a new proposal', async () => {
    const result = await request(app)
      .post('/api/proposals')
      .send(data);

    expect(result.status).toEqual(200);

    const created = result.body;
    expect(created).toHaveProperty('createdAt');
    expect(created).toHaveProperty('updatedAt');
    expect(created).toMatchObject(data);

    const listResult = await request(app).get('/api/proposals');
    expect(listResult.body.length).toBe(3);
  });

  test('it should return a 400 if no proposal data was provided', async () => {
    const result = await request(app).post('/api/proposals');

    expect(result.status).toEqual(400);
  });

  describe('missing required fields', () => {
    const requiredFields = [
      'title',
      'summary',
      'tokensRequested',
      'firstName',
      'email',
      'awardAddress',
    ];

    test.each(requiredFields)('it should return a 400 if `%s` is null', async field => {
      data[field] = null;
      const result = await request(app)
        .post('/api/proposals')
        .send(data);
      expect(result.status).toBe(400);
    });

    test.each(requiredFields)('it should return a 400 if `%s` is missing', async field => {
      data[field] = undefined;
      const result = await request(app)
        .post('/api/proposals')
        .send(data);
      expect(result.status).toBe(400);
    });

    // cannot be empty strings
    test.each(requiredFields)('it should return a 400 if `%s` is an empty string', async field => {
      data[field] = '';
      const result = await request(app)
        .post('/api/proposals')
        .send(data);
      expect(result.status).toBe(400);
    });

    // whitespace strings
    test.each(requiredFields)('it should return a 400 if `%s` is all whitespace', async field => {
      data[field] = '             ';
      const result = await request(app)
        .post('/api/proposals')
        .send(data);
      expect(result.status).toBe(400);
    });
  });

  describe('missing optional fields', () => {
    const optionalFields = [
      'lastName',
      'github',
      'website',
      'projectPlan',
      'projectTimeline',
      'teamBackgrounds',
      'totalBudget',
      'otherFunding',
    ];

    test.each(optionalFields)('it should accept a missing `%s`', async field => {
      data[field] = undefined;

      const result = await request(app)
        .post('/api/proposals')
        .send(data);
      expect(result.status).toBe(200);
    });

    test.each(optionalFields)('it should accept an empty string for `%s`', async field => {
      data[field] = '';

      const result = await request(app)
        .post('/api/proposals')
        .send(data);
      expect(result.status).toBe(200);
    });

    test.each(optionalFields)('it should accept a null `%s`', async field => {
      data[field] = null;

      const result = await request(app)
        .post('/api/proposals')
        .send(data);
      expect(result.status).toBe(200);
    });
  });

  describe('field validation', () => {
    // String lengths
    test('it should return a 400 if the title is longer than 80 characters', async () => {
      data.title = 'a'.repeat(90);

      const result = await request(app)
        .post('/api/proposals')
        .send(data);
      expect(result.status).toBe(400);
    });

    test('it should return a 400 if the summary is longer than 5000 characters', async () => {
      data.summary = 'a'.repeat(5001);
      expect(data.summary.length).toBeGreaterThan(5000);

      const result = await request(app)
        .post('/api/proposals')
        .send(data);
      expect(result.status).toBe(400);
    });

    test.todo('it should return a 4000 if github is too long');
    test.todo('it should return a 4000 if lastName is too long');

    // formats
    test('it should return a 400 if `tokensRequested` is a string that cannot be parsed as a number', async () => {
      data.tokensRequested = 'a million';

      const result = await request(app)
        .post('/api/proposals')
        .send(data);
      expect(result.status).toBe(400);
    });

    test('it should return a 400 if `tokensRequested` is a number', async () => {
      data.tokensRequested = 1000000000000000000000000000;

      const result = await request(app)
        .post('/api/proposals')
        .send(data);

      expect(result.status).toBe(400);
    });

    test('it should return a 400 if `tokensRequested` a number smaller than base unit', async () => {
      data.tokensRequested = '100000000000000000';

      const result = await request(app)
        .post('/api/proposals')
        .send(data);

      expect(result.status).toBe(400);
    });

    test('it should return a 400 if the email is invalid', async () => {
      data.email = '@abc.com';

      const result = await request(app)
        .post('/api/proposals')
        .send(data);
      expect(result.status).toBe(400);
    });

    // Stateful
    test('all proposals should have the correct datatype for tokensRequested', async () => {
      // get all added proposals
      const proposals = await Proposal.findAll();

      // check to make sure each type is a string
      proposals.forEach(p => {
        const { tokensRequested } = p;
        expect(typeof tokensRequested).toBe('string');
      });
    });
  });
});

describe('POST /api/ballots', () => {
  let data, wallet;
  let route = '/api/ballots';
  const grantResource = '0xEe6069F52bC7111c218280a232671a627b1d3e1b';
  const governanceResource = '0xC42F9084ee2C6a2295226cAf86111Ce71DFFC139';

  beforeAll(() => {
    const mnemonic = 'candy maple cake sugar pudding cream honey rich smooth crumble sweet treat';
    wallet = Wallet.fromMnemonic(mnemonic);
  });

  beforeEach(async () => {
    const salt = voting.randomSalt();
    const choices = {
      [grantResource]: {
        firstChoice: '0',
        secondChoice: '1',
      },
      [governanceResource]: {
        firstChoice: '2',
        secondChoice: '3',
      },
    };
    // NOTE: this might be problematic for testing specific fields
    const commitHash = voting.generateCommitHash(choices, salt);
    const commitMessage = voting.generateCommitMessage(commitHash, choices, salt);
    const signature = await wallet.signMessage(commitMessage);
    // Set up the ballot data
    data = {
      ballot: {
        epochNumber: '0',
        choices,
        salt: salt.toString(),
        voterAddress: wallet.address,
      },
      commitHash,
      signature,
    };
  });

  test('it should create a new ballot', async () => {
    const result = await request(app)
      .post('/api/ballots')
      .send(data);

    console.log('RESULT', result.body);
    expect(result.status).toEqual(200);

    const created = result.body;
    expect(created).toHaveProperty('createdAt');
    expect(created).toHaveProperty('updatedAt');

    ['epochNumber', 'salt', 'signature'].forEach(property => {
      expect(created).toHaveProperty(property);
    });

    // Each VoteChoice should have the given fields
    const voteFields = ['firstChoice', 'secondChoice', 'resource'];
    created.choices.forEach(choice => {
      console.log('choice', choice);
      voteFields.forEach(property => {
        expect(choice).toHaveProperty(property);
      });
    });
  });

  test('it should return a 400 if the provided epochNumber && voterAddress already exist', async () => {
    await request(app)
      .post('/api/ballots')
      .send(data);

    const result = await request(app)
      .post('/api/ballots')
      .send(data);

    expect(result.status).toEqual(400);
  });

  test('it should return a 400 if no ballot data was provided', async () => {
    const result = await request(app).post('/api/ballots');

    expect(result.status).toEqual(400);
  });

  describe('missing required fields', () => {
    const requiredFields = ['ballot', 'signature', 'commitHash'];

    test.each(requiredFields)('it should return a 400 if `%s` is null', async field => {
      data[field] = null;
      const result = await request(app)
        .post('/api/ballots')
        .send(data);
      expect(result.status).toBe(400);
    });

    test.each(requiredFields)('it should return a 400 if `%s` is missing', async field => {
      data[field] = undefined;
      const result = await request(app)
        .post('/api/ballots')
        .send(data);
      expect(result.status).toBe(400);
    });

    // cannot be empty strings
    test.each(requiredFields)('it should return a 400 if `%s` is an empty string', async field => {
      data[field] = '';
      const result = await request(app)
        .post('/api/ballots')
        .send(data);
      expect(result.status).toBe(400);
    });

    // whitespace strings
    test.each(requiredFields)('it should return a 400 if `%s` is all whitespace', async field => {
      data[field] = '             ';
      const result = await request(app)
        .post('/api/ballots')
        .send(data);
      expect(result.status).toBe(400);
    });

    // `ballot` keys
    describe('ballot', () => {
      const ballotRequiredFields = ['epochNumber', 'salt', 'voterAddress', 'choices'];
      const ballotStringFields = ['epochNumber', 'salt', 'voterAddress'];

      test.each(ballotRequiredFields)('it should return a 400 if `%s` is null', async field => {
        data.ballot[field] = null;
        const result = await request(app)
          .post('/api/ballots')
          .send(data);
        // console.log(result);
        expect(result.status).toBe(400);
      });

      test.each(ballotRequiredFields)('it should return a 400 if `%s` is missing', async field => {
        data.ballot[field] = undefined;
        const result = await request(app)
          .post('/api/ballots')
          .send(data);
        expect(result.status).toBe(400);
      });

      // cannot be empty strings
      test.each(ballotStringFields)(
        'it should return a 400 if `%s` is an empty string',
        async field => {
          data.ballot[field] = '';
          const result = await request(app)
            .post('/api/ballots')
            .send(data);
          expect(result.status).toBe(400);
        }
      );

      // whitespace strings
      test.each(ballotStringFields)(
        'it should return a 400 if `%s` is all whitespace',
        async field => {
          data.ballot[field] = '             ';
          const result = await request(app)
            .post('/api/ballots')
            .send(data);
          expect(result.status).toBe(400);
        }
      );
    });

    describe('ballot choices', () => {
      const choiceFields = ['firstChoice', 'secondChoice', 'resource'];
      const choiceNumberFields = ['firstChoice', 'secondChoice'];

      test('it should reject choices not keyed by address', async () => {
        const grantChoice = data.ballot.choices[grantResource];
        data.ballot.choices[0] = grantChoice;

        const result = await request(app)
          .post(route)
          .send(data);
        expect(result.status).toBe(400);
      });

      // missing
      test.each(choiceFields)(
        'it should return a 400 if any of the votes is missing a `%s`',
        async field => {
          data.ballot.choices[grantResource][field] = undefined;
          const result = await request(app)
            .post(route)
            .send(data);
          expect(result.status).toBe(400);
        }
      );

      test.each(choiceFields)(
        'it should return a 400 if any of the votes has a null `%s`',
        async field => {
          data.ballot.choices[grantResource][field] = null;
          const result = await request(app)
            .post(route)
            .send(data);
          expect(result.status).toBe(400);
        }
      );

      // not an integer
      test.each(choiceNumberFields)(
        'it should return a 400 if any of the votes has a `%s` that does not parse as an integer',
        async field => {
          data.ballot.choices[grantResource][field] = 'not a number';
          const result = await request(app)
            .post(route)
            .send(data);
          expect(result.status).toBe(400);
        }
      );

      test.each(choiceNumberFields)(
        'it should return a 400 if any of the votes has a `%s` that parses as a float',
        async field => {
          data.ballot.choices[grantResource][field] = 0.3;
          const result = await request(app)
            .post(route)
            .send(data);
          expect(result.status).toBe(400);
        }
      );
    });
  });

  describe('field validation', () => {
    test('it should return a 400 if the signature does not match the voterAddress', async () => {
      data.ballot.voterAddress = '0xD09cc3Bc67E4294c4A446d8e4a2934a921410eD7';

      const result = await request(app)
        .post(route)
        .send(data);

      expect(result.status).toBe(400);
    });

    test('it should return a 400 if the salt is not numeric', async () => {
      data.ballot.salt = 'not a number';

      const result = await request(app)
        .post(route)
        .send(data);

      expect(result.status).toBe(400);
    });

    test('it should return a 400 if the epochNumber is not numeric', async () => {
      data.ballot.epochNumber = 'not a number';

      const result = await request(app)
        .post(route)
        .send(data);

      expect(result.status).toBe(400);
    });

    test('it should return a 400 if the epochNumber parses as a negative number', async () => {
      data.ballot.epochNumber = '-1';

      const result = await request(app)
        .post(route)
        .send(data);

      expect(result.status).toBe(400);
    });

    test('it should return a 400 if the epochNumber does not parse as an integer', async () => {
      data.ballot.epochNumber = '0.5';

      const result = await request(app)
        .post(route)
        .send(data);

      expect(result.status).toBe(400);
    });

    test('it should return a 400 if the voterAddress is not a valid Ethereum address', async () => {
      data.ballot.voterAddress = '0';

      const result = await request(app)
        .post(route)
        .send(data);

      expect(result.status).toBe(400);
    });
  });
});

describe('POST /api/slates', () => {
  let data;
  let route = '/api/slates';

  beforeEach(() => {
    data = {
      slateID: 1,
      metadataHash: 'QmRZxt2b1FVZPNqd8hsiykDL3TdBDeTSPX9Kv46HmX4Gx1',
      email: 'jc@example.com',
      proposalInfo: {
        multihashes: [],
        metadata: [],
      },
    };

    // Allow us to use the same slateID each time
    return Slate.truncate();
  });

  test('it should save a slate', async () => {
    const result = await request(app)
      .post(route)
      .send(data);

    console.log('RESULT', result.body);
    expect(result.status).toBe(200);

    const created = result.body;
    expect(created).toHaveProperty('createdAt');
    expect(created).toHaveProperty('updatedAt');

    ['slateID', 'metadataHash', 'email'].forEach(property => {
      expect(created).toHaveProperty(property);
    });
  });

  test('it should not allow multiple slates with the same ID', async () => {
    await request(app)
      .post(route)
      .send(data);

    const result = await request(app)
      .post(route)
      .send(data);

    expect(result.status).toEqual(400);
  });

  describe('missing required fields', () => {
    const requiredFields = ['slateID', 'metadataHash'];

    test.each(requiredFields)('it should return a 400 if `%s` is null', async field => {
      data[field] = null;
      const result = await request(app)
        .post(route)
        .send(data);
      expect(result.status).toBe(400);
    });

    test.each(requiredFields)('it should return a 400 if `%s` is missing', async field => {
      data[field] = undefined;
      const result = await request(app)
        .post(route)
        .send(data);
      expect(result.status).toBe(400);
    });

    const stringFields = ['metadataHash'];

    // cannot be empty strings
    test.each(stringFields)('it should return a 400 if `%s` is an empty string', async field => {
      data[field] = '';
      const result = await request(app)
        .post(route)
        .send(data);
      expect(result.status).toBe(400);
    });

    // whitespace strings
    test.each(stringFields)('it should return a 400 if `%s` is all whitespace', async field => {
      data[field] = '             ';
      const result = await request(app)
        .post(route)
        .send(data);
      expect(result.status).toBe(400);
    });
  });

  describe('missing optional fields', () => {
    const optionalFields = ['email'];

    test.each(optionalFields)('it should accept a missing `%s`', async field => {
      data[field] = undefined;

      const result = await request(app)
        .post(route)
        .send(data);
      expect(result.status).toBe(200);
    });

    test.each(optionalFields)('it should accept an empty string for `%s`', async field => {
      data[field] = '';

      const result = await request(app)
        .post(route)
        .send(data);
      expect(result.status).toBe(200);
    });

    test.each(optionalFields)('it should accept a null `%s`', async field => {
      data[field] = null;

      const result = await request(app)
        .post(route)
        .send(data);
      expect(result.status).toBe(200);
    });
  });

  describe('field validation', () => {
    test('it should return a 400 if the email is invalid', async () => {
      data.email = 'notanemail';

      const result = await request(app)
        .post(route)
        .send(data);

      expect(result.status).toEqual(400);
    });

    test('is should accept and convert a string that parses as a number for the slateID', async () => {
      data.slateID = '1';

      const result = await request(app)
        .post(route)
        .send(data);

      expect(result.status).toEqual(200);
      const { slateID } = result.body;

      expect(typeof slateID).toEqual('number');
    });

    test('it should return a 400 if the slateID does not parse as a number', async () => {
      data.slateID = 'notanumber';

      const result = await request(app)
        .post(route)
        .send(data);

      expect(result.status).toEqual(400);
    });
  });
=======
>>>>>>> 118aee2e
});<|MERGE_RESOLUTION|>--- conflicted
+++ resolved
@@ -20,739 +20,4 @@
     const result = await request(app).get('/');
     expect(result.status).toEqual(200);
   });
-<<<<<<< HEAD
-});
-
-function initProposals() {
-  const proposals = [
-    {
-      title: 'An amazing proposal',
-      summary: 'All sorts of amazing things',
-      tokensRequested: '200000000000000000000000',
-      firstName: 'John',
-      lastName: 'Crypto',
-      email: 'jc@eth.io',
-      github: 'jcrypto',
-      website: 'jc.io',
-      projectPlan: '2019 is gonna launch',
-      projectTimeline: '2020 is gonna moon',
-      teamBackgrounds: 'I do this. She does that.',
-      totalBudget: '$1,000,000 for this. $500,000 for that.',
-      otherFunding: 'none',
-      awardAddress: '0xD09cc3Bc67E4294c4A446d8e4a2934a921410eD7',
-    },
-    {
-      title: 'Another amazing proposal',
-      summary: "You won't even believe it",
-      tokensRequested: '300000000000000000000000',
-      firstName: 'Sarah',
-      lastName: 'Ethers',
-      email: 'sarah@eth.io',
-      github: 'sethers',
-      website: 'se.io',
-      projectPlan: '2019 is gonna be good',
-      projectTimeline: '2020 is gonna be great',
-      teamBackgrounds: 'I do this. He does that.',
-      totalBudget: '$2,000,000 for this. $100,000 for that.',
-      otherFunding: 'n/a',
-      awardAddress: '0xD09cc3Bc67E4294c4A446d8e4a2934a921410eD7',
-    },
-  ];
-
-  // Automatically added fields
-  const ipAddress = '1.2.3.4';
-
-  return Promise.all(
-    proposals.map(data => {
-      const proposal = {
-        ipAddress,
-        ...data,
-      };
-      return Proposal.create(proposal).catch(error => {
-        console.log(error);
-      });
-    })
-  );
-}
-
-describe('GET /api/proposals', () => {
-  beforeEach(() => {
-    return Proposal.truncate();
-  });
-
-  test('it should get the list of proposals', async () => {
-    await initProposals();
-
-    const result = await request(app).get('/api/proposals');
-
-    expect(result.status).toEqual(200);
-    const proposals = result.body;
-    expect(proposals.length).toBe(2);
-    // TODO: check the actual values
-  });
-
-  test('it should return an empty list if there are no proposals', async () => {
-    const result = await request(app).get('/api/proposals');
-    expect(result.status).toBe(200);
-    expect(result.body).toEqual([]);
-  });
-});
-
-describe('POST /api/proposals', () => {
-  let data;
-
-  beforeEach(async () => {
-    // We start with 2 proposals stored
-    await initProposals();
-
-    data = {
-      title: 'An ok proposal',
-      summary: "I guess it's fine",
-      tokensRequested: '1000000000000000000000000',
-      firstName: 'Mary',
-      lastName: 'Jones',
-      email: 'mj@eth.io',
-      github: 'maryj',
-      website: 'mary.io',
-      projectPlan: '2019 is gonna be good',
-      projectTimeline: '2020 is gonna be great',
-      teamBackgrounds: 'I do this. He does that.',
-      totalBudget: '$2,000,000 for this. $100,000 for that.',
-      otherFunding: 'n/a',
-      awardAddress: '0xD09cc3Bc67E4294c4A446d8e4a2934a921410eD7',
-    };
-  });
-
-  test('it should create a new proposal', async () => {
-    const result = await request(app)
-      .post('/api/proposals')
-      .send(data);
-
-    expect(result.status).toEqual(200);
-
-    const created = result.body;
-    expect(created).toHaveProperty('createdAt');
-    expect(created).toHaveProperty('updatedAt');
-    expect(created).toMatchObject(data);
-
-    const listResult = await request(app).get('/api/proposals');
-    expect(listResult.body.length).toBe(3);
-  });
-
-  test('it should return a 400 if no proposal data was provided', async () => {
-    const result = await request(app).post('/api/proposals');
-
-    expect(result.status).toEqual(400);
-  });
-
-  describe('missing required fields', () => {
-    const requiredFields = [
-      'title',
-      'summary',
-      'tokensRequested',
-      'firstName',
-      'email',
-      'awardAddress',
-    ];
-
-    test.each(requiredFields)('it should return a 400 if `%s` is null', async field => {
-      data[field] = null;
-      const result = await request(app)
-        .post('/api/proposals')
-        .send(data);
-      expect(result.status).toBe(400);
-    });
-
-    test.each(requiredFields)('it should return a 400 if `%s` is missing', async field => {
-      data[field] = undefined;
-      const result = await request(app)
-        .post('/api/proposals')
-        .send(data);
-      expect(result.status).toBe(400);
-    });
-
-    // cannot be empty strings
-    test.each(requiredFields)('it should return a 400 if `%s` is an empty string', async field => {
-      data[field] = '';
-      const result = await request(app)
-        .post('/api/proposals')
-        .send(data);
-      expect(result.status).toBe(400);
-    });
-
-    // whitespace strings
-    test.each(requiredFields)('it should return a 400 if `%s` is all whitespace', async field => {
-      data[field] = '             ';
-      const result = await request(app)
-        .post('/api/proposals')
-        .send(data);
-      expect(result.status).toBe(400);
-    });
-  });
-
-  describe('missing optional fields', () => {
-    const optionalFields = [
-      'lastName',
-      'github',
-      'website',
-      'projectPlan',
-      'projectTimeline',
-      'teamBackgrounds',
-      'totalBudget',
-      'otherFunding',
-    ];
-
-    test.each(optionalFields)('it should accept a missing `%s`', async field => {
-      data[field] = undefined;
-
-      const result = await request(app)
-        .post('/api/proposals')
-        .send(data);
-      expect(result.status).toBe(200);
-    });
-
-    test.each(optionalFields)('it should accept an empty string for `%s`', async field => {
-      data[field] = '';
-
-      const result = await request(app)
-        .post('/api/proposals')
-        .send(data);
-      expect(result.status).toBe(200);
-    });
-
-    test.each(optionalFields)('it should accept a null `%s`', async field => {
-      data[field] = null;
-
-      const result = await request(app)
-        .post('/api/proposals')
-        .send(data);
-      expect(result.status).toBe(200);
-    });
-  });
-
-  describe('field validation', () => {
-    // String lengths
-    test('it should return a 400 if the title is longer than 80 characters', async () => {
-      data.title = 'a'.repeat(90);
-
-      const result = await request(app)
-        .post('/api/proposals')
-        .send(data);
-      expect(result.status).toBe(400);
-    });
-
-    test('it should return a 400 if the summary is longer than 5000 characters', async () => {
-      data.summary = 'a'.repeat(5001);
-      expect(data.summary.length).toBeGreaterThan(5000);
-
-      const result = await request(app)
-        .post('/api/proposals')
-        .send(data);
-      expect(result.status).toBe(400);
-    });
-
-    test.todo('it should return a 4000 if github is too long');
-    test.todo('it should return a 4000 if lastName is too long');
-
-    // formats
-    test('it should return a 400 if `tokensRequested` is a string that cannot be parsed as a number', async () => {
-      data.tokensRequested = 'a million';
-
-      const result = await request(app)
-        .post('/api/proposals')
-        .send(data);
-      expect(result.status).toBe(400);
-    });
-
-    test('it should return a 400 if `tokensRequested` is a number', async () => {
-      data.tokensRequested = 1000000000000000000000000000;
-
-      const result = await request(app)
-        .post('/api/proposals')
-        .send(data);
-
-      expect(result.status).toBe(400);
-    });
-
-    test('it should return a 400 if `tokensRequested` a number smaller than base unit', async () => {
-      data.tokensRequested = '100000000000000000';
-
-      const result = await request(app)
-        .post('/api/proposals')
-        .send(data);
-
-      expect(result.status).toBe(400);
-    });
-
-    test('it should return a 400 if the email is invalid', async () => {
-      data.email = '@abc.com';
-
-      const result = await request(app)
-        .post('/api/proposals')
-        .send(data);
-      expect(result.status).toBe(400);
-    });
-
-    // Stateful
-    test('all proposals should have the correct datatype for tokensRequested', async () => {
-      // get all added proposals
-      const proposals = await Proposal.findAll();
-
-      // check to make sure each type is a string
-      proposals.forEach(p => {
-        const { tokensRequested } = p;
-        expect(typeof tokensRequested).toBe('string');
-      });
-    });
-  });
-});
-
-describe('POST /api/ballots', () => {
-  let data, wallet;
-  let route = '/api/ballots';
-  const grantResource = '0xEe6069F52bC7111c218280a232671a627b1d3e1b';
-  const governanceResource = '0xC42F9084ee2C6a2295226cAf86111Ce71DFFC139';
-
-  beforeAll(() => {
-    const mnemonic = 'candy maple cake sugar pudding cream honey rich smooth crumble sweet treat';
-    wallet = Wallet.fromMnemonic(mnemonic);
-  });
-
-  beforeEach(async () => {
-    const salt = voting.randomSalt();
-    const choices = {
-      [grantResource]: {
-        firstChoice: '0',
-        secondChoice: '1',
-      },
-      [governanceResource]: {
-        firstChoice: '2',
-        secondChoice: '3',
-      },
-    };
-    // NOTE: this might be problematic for testing specific fields
-    const commitHash = voting.generateCommitHash(choices, salt);
-    const commitMessage = voting.generateCommitMessage(commitHash, choices, salt);
-    const signature = await wallet.signMessage(commitMessage);
-    // Set up the ballot data
-    data = {
-      ballot: {
-        epochNumber: '0',
-        choices,
-        salt: salt.toString(),
-        voterAddress: wallet.address,
-      },
-      commitHash,
-      signature,
-    };
-  });
-
-  test('it should create a new ballot', async () => {
-    const result = await request(app)
-      .post('/api/ballots')
-      .send(data);
-
-    console.log('RESULT', result.body);
-    expect(result.status).toEqual(200);
-
-    const created = result.body;
-    expect(created).toHaveProperty('createdAt');
-    expect(created).toHaveProperty('updatedAt');
-
-    ['epochNumber', 'salt', 'signature'].forEach(property => {
-      expect(created).toHaveProperty(property);
-    });
-
-    // Each VoteChoice should have the given fields
-    const voteFields = ['firstChoice', 'secondChoice', 'resource'];
-    created.choices.forEach(choice => {
-      console.log('choice', choice);
-      voteFields.forEach(property => {
-        expect(choice).toHaveProperty(property);
-      });
-    });
-  });
-
-  test('it should return a 400 if the provided epochNumber && voterAddress already exist', async () => {
-    await request(app)
-      .post('/api/ballots')
-      .send(data);
-
-    const result = await request(app)
-      .post('/api/ballots')
-      .send(data);
-
-    expect(result.status).toEqual(400);
-  });
-
-  test('it should return a 400 if no ballot data was provided', async () => {
-    const result = await request(app).post('/api/ballots');
-
-    expect(result.status).toEqual(400);
-  });
-
-  describe('missing required fields', () => {
-    const requiredFields = ['ballot', 'signature', 'commitHash'];
-
-    test.each(requiredFields)('it should return a 400 if `%s` is null', async field => {
-      data[field] = null;
-      const result = await request(app)
-        .post('/api/ballots')
-        .send(data);
-      expect(result.status).toBe(400);
-    });
-
-    test.each(requiredFields)('it should return a 400 if `%s` is missing', async field => {
-      data[field] = undefined;
-      const result = await request(app)
-        .post('/api/ballots')
-        .send(data);
-      expect(result.status).toBe(400);
-    });
-
-    // cannot be empty strings
-    test.each(requiredFields)('it should return a 400 if `%s` is an empty string', async field => {
-      data[field] = '';
-      const result = await request(app)
-        .post('/api/ballots')
-        .send(data);
-      expect(result.status).toBe(400);
-    });
-
-    // whitespace strings
-    test.each(requiredFields)('it should return a 400 if `%s` is all whitespace', async field => {
-      data[field] = '             ';
-      const result = await request(app)
-        .post('/api/ballots')
-        .send(data);
-      expect(result.status).toBe(400);
-    });
-
-    // `ballot` keys
-    describe('ballot', () => {
-      const ballotRequiredFields = ['epochNumber', 'salt', 'voterAddress', 'choices'];
-      const ballotStringFields = ['epochNumber', 'salt', 'voterAddress'];
-
-      test.each(ballotRequiredFields)('it should return a 400 if `%s` is null', async field => {
-        data.ballot[field] = null;
-        const result = await request(app)
-          .post('/api/ballots')
-          .send(data);
-        // console.log(result);
-        expect(result.status).toBe(400);
-      });
-
-      test.each(ballotRequiredFields)('it should return a 400 if `%s` is missing', async field => {
-        data.ballot[field] = undefined;
-        const result = await request(app)
-          .post('/api/ballots')
-          .send(data);
-        expect(result.status).toBe(400);
-      });
-
-      // cannot be empty strings
-      test.each(ballotStringFields)(
-        'it should return a 400 if `%s` is an empty string',
-        async field => {
-          data.ballot[field] = '';
-          const result = await request(app)
-            .post('/api/ballots')
-            .send(data);
-          expect(result.status).toBe(400);
-        }
-      );
-
-      // whitespace strings
-      test.each(ballotStringFields)(
-        'it should return a 400 if `%s` is all whitespace',
-        async field => {
-          data.ballot[field] = '             ';
-          const result = await request(app)
-            .post('/api/ballots')
-            .send(data);
-          expect(result.status).toBe(400);
-        }
-      );
-    });
-
-    describe('ballot choices', () => {
-      const choiceFields = ['firstChoice', 'secondChoice', 'resource'];
-      const choiceNumberFields = ['firstChoice', 'secondChoice'];
-
-      test('it should reject choices not keyed by address', async () => {
-        const grantChoice = data.ballot.choices[grantResource];
-        data.ballot.choices[0] = grantChoice;
-
-        const result = await request(app)
-          .post(route)
-          .send(data);
-        expect(result.status).toBe(400);
-      });
-
-      // missing
-      test.each(choiceFields)(
-        'it should return a 400 if any of the votes is missing a `%s`',
-        async field => {
-          data.ballot.choices[grantResource][field] = undefined;
-          const result = await request(app)
-            .post(route)
-            .send(data);
-          expect(result.status).toBe(400);
-        }
-      );
-
-      test.each(choiceFields)(
-        'it should return a 400 if any of the votes has a null `%s`',
-        async field => {
-          data.ballot.choices[grantResource][field] = null;
-          const result = await request(app)
-            .post(route)
-            .send(data);
-          expect(result.status).toBe(400);
-        }
-      );
-
-      // not an integer
-      test.each(choiceNumberFields)(
-        'it should return a 400 if any of the votes has a `%s` that does not parse as an integer',
-        async field => {
-          data.ballot.choices[grantResource][field] = 'not a number';
-          const result = await request(app)
-            .post(route)
-            .send(data);
-          expect(result.status).toBe(400);
-        }
-      );
-
-      test.each(choiceNumberFields)(
-        'it should return a 400 if any of the votes has a `%s` that parses as a float',
-        async field => {
-          data.ballot.choices[grantResource][field] = 0.3;
-          const result = await request(app)
-            .post(route)
-            .send(data);
-          expect(result.status).toBe(400);
-        }
-      );
-    });
-  });
-
-  describe('field validation', () => {
-    test('it should return a 400 if the signature does not match the voterAddress', async () => {
-      data.ballot.voterAddress = '0xD09cc3Bc67E4294c4A446d8e4a2934a921410eD7';
-
-      const result = await request(app)
-        .post(route)
-        .send(data);
-
-      expect(result.status).toBe(400);
-    });
-
-    test('it should return a 400 if the salt is not numeric', async () => {
-      data.ballot.salt = 'not a number';
-
-      const result = await request(app)
-        .post(route)
-        .send(data);
-
-      expect(result.status).toBe(400);
-    });
-
-    test('it should return a 400 if the epochNumber is not numeric', async () => {
-      data.ballot.epochNumber = 'not a number';
-
-      const result = await request(app)
-        .post(route)
-        .send(data);
-
-      expect(result.status).toBe(400);
-    });
-
-    test('it should return a 400 if the epochNumber parses as a negative number', async () => {
-      data.ballot.epochNumber = '-1';
-
-      const result = await request(app)
-        .post(route)
-        .send(data);
-
-      expect(result.status).toBe(400);
-    });
-
-    test('it should return a 400 if the epochNumber does not parse as an integer', async () => {
-      data.ballot.epochNumber = '0.5';
-
-      const result = await request(app)
-        .post(route)
-        .send(data);
-
-      expect(result.status).toBe(400);
-    });
-
-    test('it should return a 400 if the voterAddress is not a valid Ethereum address', async () => {
-      data.ballot.voterAddress = '0';
-
-      const result = await request(app)
-        .post(route)
-        .send(data);
-
-      expect(result.status).toBe(400);
-    });
-  });
-});
-
-describe('POST /api/slates', () => {
-  let data;
-  let route = '/api/slates';
-
-  beforeEach(() => {
-    data = {
-      slateID: 1,
-      metadataHash: 'QmRZxt2b1FVZPNqd8hsiykDL3TdBDeTSPX9Kv46HmX4Gx1',
-      email: 'jc@example.com',
-      proposalInfo: {
-        multihashes: [],
-        metadata: [],
-      },
-    };
-
-    // Allow us to use the same slateID each time
-    return Slate.truncate();
-  });
-
-  test('it should save a slate', async () => {
-    const result = await request(app)
-      .post(route)
-      .send(data);
-
-    console.log('RESULT', result.body);
-    expect(result.status).toBe(200);
-
-    const created = result.body;
-    expect(created).toHaveProperty('createdAt');
-    expect(created).toHaveProperty('updatedAt');
-
-    ['slateID', 'metadataHash', 'email'].forEach(property => {
-      expect(created).toHaveProperty(property);
-    });
-  });
-
-  test('it should not allow multiple slates with the same ID', async () => {
-    await request(app)
-      .post(route)
-      .send(data);
-
-    const result = await request(app)
-      .post(route)
-      .send(data);
-
-    expect(result.status).toEqual(400);
-  });
-
-  describe('missing required fields', () => {
-    const requiredFields = ['slateID', 'metadataHash'];
-
-    test.each(requiredFields)('it should return a 400 if `%s` is null', async field => {
-      data[field] = null;
-      const result = await request(app)
-        .post(route)
-        .send(data);
-      expect(result.status).toBe(400);
-    });
-
-    test.each(requiredFields)('it should return a 400 if `%s` is missing', async field => {
-      data[field] = undefined;
-      const result = await request(app)
-        .post(route)
-        .send(data);
-      expect(result.status).toBe(400);
-    });
-
-    const stringFields = ['metadataHash'];
-
-    // cannot be empty strings
-    test.each(stringFields)('it should return a 400 if `%s` is an empty string', async field => {
-      data[field] = '';
-      const result = await request(app)
-        .post(route)
-        .send(data);
-      expect(result.status).toBe(400);
-    });
-
-    // whitespace strings
-    test.each(stringFields)('it should return a 400 if `%s` is all whitespace', async field => {
-      data[field] = '             ';
-      const result = await request(app)
-        .post(route)
-        .send(data);
-      expect(result.status).toBe(400);
-    });
-  });
-
-  describe('missing optional fields', () => {
-    const optionalFields = ['email'];
-
-    test.each(optionalFields)('it should accept a missing `%s`', async field => {
-      data[field] = undefined;
-
-      const result = await request(app)
-        .post(route)
-        .send(data);
-      expect(result.status).toBe(200);
-    });
-
-    test.each(optionalFields)('it should accept an empty string for `%s`', async field => {
-      data[field] = '';
-
-      const result = await request(app)
-        .post(route)
-        .send(data);
-      expect(result.status).toBe(200);
-    });
-
-    test.each(optionalFields)('it should accept a null `%s`', async field => {
-      data[field] = null;
-
-      const result = await request(app)
-        .post(route)
-        .send(data);
-      expect(result.status).toBe(200);
-    });
-  });
-
-  describe('field validation', () => {
-    test('it should return a 400 if the email is invalid', async () => {
-      data.email = 'notanemail';
-
-      const result = await request(app)
-        .post(route)
-        .send(data);
-
-      expect(result.status).toEqual(400);
-    });
-
-    test('is should accept and convert a string that parses as a number for the slateID', async () => {
-      data.slateID = '1';
-
-      const result = await request(app)
-        .post(route)
-        .send(data);
-
-      expect(result.status).toEqual(200);
-      const { slateID } = result.body;
-
-      expect(typeof slateID).toEqual('number');
-    });
-
-    test('it should return a 400 if the slateID does not parse as a number', async () => {
-      data.slateID = 'notanumber';
-
-      const result = await request(app)
-        .post(route)
-        .send(data);
-
-      expect(result.status).toEqual(400);
-    });
-  });
-=======
->>>>>>> 118aee2e
 });