--- conflicted
+++ resolved
@@ -1,10 +1,6 @@
 import * as React from 'react';
 import styled from 'styled-components';
-<<<<<<< HEAD
-import { COLORS } from '../../styles';
-=======
 import { colors } from '../../styles';
->>>>>>> 9031bc6c
 import Box from '../../components/system/Box';
 import Card from '../../components/Card';
 import { MainContext, IMainContext } from '../../components/MainProvider';
@@ -32,15 +28,9 @@
 export const MetaColumn = styled.div`
   width: 30%;
   padding: 1.75rem;
-<<<<<<< HEAD
-  border-right: 2px solid ${COLORS.grey5};
-`;
-const MainColumn = styled.div`
-=======
   border-right: 2px solid ${colors.greys.light};
 `;
 export const MainColumn = styled.div`
->>>>>>> 9031bc6c
   width: 70%;
   padding: 1.75rem 3rem;
 `;
@@ -80,11 +70,7 @@
           ? slate.organization
           : splitAddressHumanReadable(slate.recommender)}
       </RouteTitle>
-<<<<<<< HEAD
-      <Container>
-=======
       <DetailContainer>
->>>>>>> 9031bc6c
         <MetaColumn>
           <SlateSidebar
             slate={slate}
@@ -123,11 +109,7 @@
             </>
           ) : null}
         </MainColumn>
-<<<<<<< HEAD
-      </Container>
-=======
       </DetailContainer>
->>>>>>> 9031bc6c
     </SlateWrapper>
   );
 };
