--- conflicted
+++ resolved
@@ -866,13 +866,10 @@
       // Make sure the recommender has tokens
       await token.approve(gatekeeper.address, balance, { from: recommender });
 
-<<<<<<< HEAD
-=======
       // Starting out with no slates
       const slateCount = await gatekeeper.slateCount();
       assert.strictEqual(slateCount.toString(), '0', 'Should be no slates');
 
->>>>>>> c405ba95
       // create `numSlates` slates
       const createAndStake = async (slateID) => {
         await utils.grantSlateFromProposals({
@@ -901,27 +898,19 @@
       // Advance past reveal period
       await increaseTime(timing.REVEAL_PERIOD_LENGTH);
 
-<<<<<<< HEAD
       const receipt = await gatekeeper.finalizeContest(epochNumber, GRANT);
       utils.expectEvents(receipt, ['VoteFinalized']);
-=======
-      const receipt = await gatekeeper.countVotes(epochNumber, GRANT);
-      utils.expectEvents(receipt, ['ConfidenceVoteCounted', 'ConfidenceVoteFinalized']);
->>>>>>> c405ba95
       const contest = await gatekeeper.contestDetails(epochNumber, GRANT);
       const { status, winner } = contest;
       assert.strictEqual(winner.toString(), '1', 'Wrong winning slate');
       assert.strictEqual(status.toString(), ContestStatus.Finalized, 'Not finalized');
 
-<<<<<<< HEAD
-=======
       // Check the gas usage for finalization
       const { gasUsed } = receipt.receipt;
       const gasThreshold = 4000000;
       // console.log('GAS USED', gasUsed);
       assert(gasUsed < gasThreshold, `Gas exceeded acceptable threshold of ${gasThreshold}`);
 
->>>>>>> c405ba95
       // The recommender (attacker) has spent at least 10,000,000 PAN
       const finalBalance = await token.balanceOf(recommender);
       const spent = balance.sub(finalBalance);
