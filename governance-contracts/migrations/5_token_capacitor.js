--- conflicted
+++ resolved
@@ -16,24 +16,16 @@
     ? await BasicToken.deployed()
     : await BasicToken.at(tokenInfo.address);
 
-<<<<<<< HEAD
   console.log(`Deploying TokenCapacitor with ParameterStore ${parameters.address} and token ${token.address}`);
   const { charge, initialBalance, initialUnlockedBalanceBase } = config;
+  const { gatekeeperAddress } = deployedContracts;
 
-=======
-  const { charge, initialBalance, initialUnlockedBalance } = config;
-  const { gatekeeperAddress } = deployedContracts;
->>>>>>> 3e0b31b7
   const capacitor = await deployer.deploy(
     TokenCapacitor,
     parameters.address,
     token.address,
-<<<<<<< HEAD
+    gatekeeperAddress,
     initialUnlockedBalanceBase,
-=======
-    gatekeeperAddress,
-    initialUnlockedBalance,
->>>>>>> 3e0b31b7
   );
 
   await parameters.setInitialValue(
